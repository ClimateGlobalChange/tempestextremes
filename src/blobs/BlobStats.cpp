///////////////////////////////////////////////////////////////////////////////
///
///	\file    BlobStats.cpp
///	\author  Paul Ullrich
///	\version May 14th, 2021
///
///	<remarks>
///		Copyright 2021 Paul Ullrich
///
///		This file is distributed as part of the Tempest source code package.
///		Permission is granted to use, copy, modify and distribute this
///		source code and its documentation under the terms of the GNU General
///		Public License.  This software is provided "as is" without express
///		or implied warranty.
///	</remarks>

#include "BlobUtilities.h"
#include "Constants.h"
#include "CoordTransforms.h"
#include "Variable.h"
#include "CommandLine.h"
#include "Exception.h"
#include "Announce.h"
#include "FilenameList.h"
#include "DataArray1D.h"
#include "DataArray2D.h"
#include "TimeObj.h"
#include "TimeMatch.h"

#include "netcdfcpp.h"
#include "NetCDFUtilities.h"

#include <cstring>
#include <cstdlib>
#include <cstdio>
#include <cmath>
#include <vector>
#include <iostream>
#include <string>
#include <set>
#include <map>
#include <queue>

///////////////////////////////////////////////////////////////////////////////

///	<summary>
///		Storage structure for data associated with Blobs.
///	</summary>
class BlobQuantities {

public:
	///	<summary>
	///		Output quantities.
	///	</summary>
	enum OutputQuantity {
		MinLat,
		MaxLat,
		MinLon,
		MaxLon,
		MeanLat,
		MeanLon,
		CentroidLat,
		CentroidLon,
		Area,
		WtCentroidLat,
		WtCentroidLon,
		WtArea,
		WtPCALength,
		WtPCAWidth
	};

public:
	///	<summary>
	///		Constructor.
	///	</summary>
	BlobQuantities(
		size_t sSumVarCount
	) :
		dAreaX(0.0),
		dAreaY(0.0),
		dAreaZ(0.0),
		dArea(0.0),
		dWtAreaX(0.0),
		dWtAreaY(0.0),
		dWtAreaZ(0.0),
		dWtArea(0.0),
		dWtCentLonDeg(0.0),
		dWtCentLatDeg(0.0),
		dSumVars(sSumVarCount)
	{
		dCorrComp[0] = 0.0;
		dCorrComp[1] = 0.0;
		dCorrComp[2] = 0.0;
	}

public:
	///	<summary>
	///		Latitude-longitude bounding box for blob.
	///	</summary>
	LatLonBox<double> box;

	///	<summary>
	///		Area-weighted 3D X coordinate.
	///	</summary>
	double dAreaX;

	///	<summary>
	///		Area-weighted 3D Y coordinate.
	///	</summary>
	double dAreaY;

	///	<summary>
	///		Area-weighted 3D Z coordinate.
	///	</summary>
	double dAreaZ;

	///	<summary>
	///		Total area of blob.
	///	</summary>
	double dArea;

	///	<summary>
	///		Area and variable-weighted 3D X coordinate.
	///	</summary>
	double dWtAreaX;

	///	<summary>
	///		Area and variable-weighted 3D Y coordinate.
	///	</summary>
	double dWtAreaY;

	///	<summary>
	///		Area and variable-weighted 3D Z coordinate.
	///	</summary>
	double dWtAreaZ;

	///	<summary>
	///		Variable-weighted area of blob.
	///	</summary>
	double dWtArea;

	///	<summary>
	///		Blob centroid longitude.
	///	</summary>
	double dWtCentLonDeg;

	///	<summary>
	///		Blob centroid latitude.
	///	</summary>
	double dWtCentLatDeg;

	///	<summary>
	///		Correlation matrix components.
	///	</summary>
	double dCorrComp[3];

	///	<summary>
	///		Array of sums associated with blob.
	///	</summary>
	std::vector<double> dSumVars;
};

///	<summary>
///		A map between time and quantities associated with the blob.
///	</summary>
typedef std::map<int, BlobQuantities> TimedBlobQuantitiesMap;

///	<summary>
///		A map between blob index and TimedBlobQuantitiesMap;
///	</summary>
typedef std::map<int, TimedBlobQuantitiesMap> AllTimedBlobQuantitiesMap;

///////////////////////////////////////////////////////////////////////////////

int main(int argc, char** argv) {

	NcError error(NcError::silent_nonfatal);

try {

	// Input file
	std::string strInputFile;

	// Input file list
	std::string strInputFileList;

	// Find blobs
	bool fFindBlobs;

	// Connectivity file
	std::string strConnectivity;

	// Diagonal connectivity for RLL grids
	bool fDiagonalConnectivity;

	// Data is regional
	bool fRegional;

	// Output file
	std::string strOutputFile;

	// Output nodefile
	std::string strOutputNodeFile;

	// Input variable
	std::string strInputVariable;

	// Variables to sum over
	std::string strSumVariables;

	// Variables to use in weighting
	std::string strWeightVariable;

	// Summary quantities
	std::string strOutputQuantities;

	// Format BlobStats output as a nodefile
	bool fOutputNodefile;

	// When outputting BlobStats as a nodefile write out seconds instead of hours
	bool fOutputSeconds;

	// Output headers
	bool fOutputHeaders;

	// Output the full times rather than time indexes
	bool fOutputFullTimes;

	// Output times in ISO format
	bool fOutputISOTimes;

	// Time filter
	std::string strTimeFilter;

	// Start time
	std::string strStartTime;

	// End time
	std::string strEndTime;

	// Name of latitude dimension
	std::string strLatitudeName;

	// Name of longitude dimension
	std::string strLongitudeName;

	// Display help message
	bool fHelp;

	// Parse the command line
	BeginCommandLine()
		CommandLineString(strInputFile, "in_file", "");
		CommandLineString(strInputFileList, "in_list", "");
		CommandLineBool(fFindBlobs, "findblobs");
		CommandLineString(strConnectivity, "in_connect", "");
		CommandLineBool(fDiagonalConnectivity, "diag_connect");
		CommandLineBool(fRegional, "regional");
		CommandLineString(strOutputFile, "out_file", "");
		CommandLineString(strInputVariable, "var", "object_id");
		CommandLineString(strSumVariables, "sumvar", "");
		CommandLineString(strWeightVariable, "wtvar", "");
		CommandLineString(strOutputQuantities, "out", "");
		CommandLineBool(fOutputNodefile, "out_nodefile");
		CommandLineBool(fOutputSeconds, "out_seconds");
		CommandLineBool(fOutputHeaders, "out_headers");
		CommandLineBool(fOutputFullTimes, "out_fulltime");
		CommandLineBool(fOutputISOTimes, "out_isotime");
		CommandLineString(strTimeFilter, "timefilter", "");
		CommandLineString(strStartTime, "time_start", "");
		CommandLineString(strEndTime, "time_end", "");

		CommandLineString(strLatitudeName, "latname", "lat");
		CommandLineString(strLongitudeName, "lonname", "lon");

		CommandLineBool(fHelp, "help");

		ParseCommandLine(argc, argv);
	EndCommandLine(argv)

	AnnounceBanner();

	// Check input
	if ((strInputFile == "") && (strInputFileList == "")) {
		_EXCEPTIONT("No input file (--in) or (--in_list) specified");
	}
	if ((strInputFile != "") && (strInputFileList != "")) {
		_EXCEPTIONT("Only one input file (--in) or (--in_list) allowed");
	}

	// Check output
	if (strOutputFile == "") {
		_EXCEPTIONT("No output file (--out_file) specified");
	}

	// Check variable
	if (strInputVariable == "") {
		_EXCEPTIONT("No variable name (--var) specified");
	}

	// Check output variable
	if ((strOutputQuantities == "") && (!fOutputNodefile)) {
		_EXCEPTIONT("No output quantities (--out) specified");
	}

	// Nodefile output
	if (fOutputSeconds && !fOutputNodefile) {
		_EXCEPTIONT("--out_seconds must be in combination with --out_nodefile");
	}

	// Input file list
	FilenameList vecInputFiles;

	if (strInputFile != "") {
		vecInputFiles.push_back(strInputFile);
	} else {
		vecInputFiles.FromFile(strInputFileList);
	}

	int nFiles = vecInputFiles.size();

	// Define the SimpleGrid for the input
	SimpleGrid grid;

	// Check for connectivity file
	if (strConnectivity != "") {
		AnnounceStartBlock("Generating grid information from connectivity file");
		grid.FromFile(strConnectivity);
		AnnounceEndBlock("Done");

	// No connectivity file; check for latitude/longitude dimension
	} else {
		AnnounceStartBlock("No connectivity file specified");
		Announce("Attempting to generate latitude-longitude grid from data file");

		NcFileVector vecNcFiles;
		vecNcFiles.ParseFromString(vecInputFiles[0]);

		grid.GenerateLatitudeLongitude(
			vecNcFiles[0],
			strLatitudeName,
			strLongitudeName,
			fRegional,
			fDiagonalConnectivity);

		if (grid.m_nGridDim.size() != 2) {
			_EXCEPTIONT("Logic error when generating connectivity");
		}
		AnnounceEndBlock("Done");
	}
	if (!grid.HasAreas()) {
		_EXCEPTIONT("Grid is missing area information needed by BlobStats");
	}

	// Parse the list of output quantities
	bool fTwoPassCalculation = false;
	std::vector<BlobQuantities::OutputQuantity> vecOutputVars;
	if (strOutputQuantities != "") {
		// Parse output quantities and store in vecOutputVars
		AnnounceStartBlock("Parsing output quantities");

		int iLast = 0;
		for (int i = 0; i <= strOutputQuantities.length(); i++) {

			if ((i == strOutputQuantities.length()) ||
				(strOutputQuantities[i] == ',') ||
				(strOutputQuantities[i] == ';')
			) {
				std::string strSubStr =
					strOutputQuantities.substr(iLast, i - iLast);
			
				int iNextOp = (int)(vecOutputVars.size());
				vecOutputVars.resize(iNextOp + 1);

				if (strSubStr == "minlat") {
					vecOutputVars[iNextOp] = BlobQuantities::MinLat;
				} else if (strSubStr == "maxlat") {
					vecOutputVars[iNextOp] = BlobQuantities::MaxLat;
				} else if (strSubStr == "minlon") {
					vecOutputVars[iNextOp] = BlobQuantities::MinLon;
				} else if (strSubStr == "maxlon") {
					vecOutputVars[iNextOp] = BlobQuantities::MaxLon;
				} else if (strSubStr == "meanlon") {
					vecOutputVars[iNextOp] = BlobQuantities::MeanLon;
				} else if (strSubStr == "meanlat") {
					vecOutputVars[iNextOp] = BlobQuantities::MeanLat;
				} else if (strSubStr == "centlat") {
					vecOutputVars[iNextOp] = BlobQuantities::CentroidLat;
				} else if (strSubStr == "centlon") {
					vecOutputVars[iNextOp] = BlobQuantities::CentroidLon;
				} else if (strSubStr == "area") {
					vecOutputVars[iNextOp] = BlobQuantities::Area;
				} else if (strSubStr == "wtcentlat") {
					vecOutputVars[iNextOp] = BlobQuantities::WtCentroidLat;
				} else if (strSubStr == "wtcentlon") {
					vecOutputVars[iNextOp] = BlobQuantities::WtCentroidLon;
				} else if (strSubStr == "wtarea") {
					vecOutputVars[iNextOp] = BlobQuantities::WtArea;
				} else if (strSubStr == "wtpcawidth") {
					vecOutputVars[iNextOp] = BlobQuantities::WtPCAWidth;
					fTwoPassCalculation = true;
				} else if (strSubStr == "wtpcalength") {
					vecOutputVars[iNextOp] = BlobQuantities::WtPCALength;
					fTwoPassCalculation = true;
				} else {
					_EXCEPTIONT("Invalid output quantity:  Expected\n"
						"[minlat, maxlat, minlon, maxlon, meanlat, meanlon,"
						" centlat, centlon, wtarea, wtcentlat, wtcentlon,"
						" wtpcawidth, wtpcalength, area]");
				}

				iLast = i + 1;
			}
		}

		AnnounceEndBlock("Done");
	}

	// Check output variables when fOutputNodefile is active
	if (fOutputNodefile) {
		if (vecOutputVars.size() == 0) {
			vecOutputVars.push_back(BlobQuantities::CentroidLon);
			vecOutputVars.push_back(BlobQuantities::CentroidLat);

		} else if (vecOutputVars.size() == 1) {
			_EXCEPTIONT("When using --out_nodefile, the first two arguments of --out must be a longitude and latitude");

		} else {
			if ((vecOutputVars[0] == BlobQuantities::MeanLon) &&
			    (vecOutputVars[1] == BlobQuantities::MeanLat)
			) {
			} else if (
			    (vecOutputVars[0] == BlobQuantities::CentroidLon) &&
			    (vecOutputVars[1] == BlobQuantities::CentroidLat)
			) {
			} else if (
			    (vecOutputVars[0] == BlobQuantities::WtCentroidLon) &&
			    (vecOutputVars[1] == BlobQuantities::WtCentroidLat)
			) {
			} else {
				_EXCEPTIONT("When using --out_nodefile, the first two arguments of --out must be a longitude and latitude");
			}
		}
	}

	// VariableRegistry
	VariableRegistry varreg;

	// Parse --var argument
	VariableIndex varixBlobTag = varreg.FindOrRegister(strInputVariable);

	// Parse --sumvar argument
	std::vector<std::string> vecSumVarNames;
	std::vector<VariableIndex> vecSumVarIx;
	if (strSumVariables != "") {
		std::string strSumVariablesTemp = strSumVariables;
		for (;;) {
			VariableIndex varixSum;
			int iLast = varreg.FindOrRegisterSubStr(strSumVariablesTemp, &varixSum) + 1;

			if (varixSum == varixBlobTag) {
				_EXCEPTIONT("--var and --sumvar cannot contain the same variables");
			}

			vecSumVarIx.push_back(varixSum);
			vecSumVarNames.push_back( strSumVariablesTemp.substr(0,iLast-1) );
			if (iLast >= strSumVariablesTemp.length()) {
				break;
			}
			strSumVariablesTemp = strSumVariablesTemp.substr(iLast);
		}
	}
	_ASSERT(vecSumVarNames.size() == vecSumVarIx.size());

	// Parse --wtvar argument
	VariableIndex varixWeight = InvalidVariableIndex;
	if (strWeightVariable != "") {
		varixWeight = varreg.FindOrRegister(strWeightVariable);
	}

	// Parse --timefilter
#ifdef TEMPEST_NOREGEX
	if (strTimeFilter != "") {
		_EXCEPTIONT("Cannot use --timefilter with -DTEMPEST_NOREGEX compiler flag");
	}
#endif
#ifndef TEMPEST_NOREGEX
	std::regex reTimeSubset;
	if (strTimeFilter != "") {
		
		// Test regex support
		TestRegex();

		if (strTimeFilter == "3hr") {
			strTimeFilter = "....-..-.. (00|03|06|09|12|15|18|21):00:00";
		}
		if (strTimeFilter == "6hr") {
			strTimeFilter = "....-..-.. (00|06|12|18):00:00";
		}
		if (strTimeFilter == "daily") {
			strTimeFilter = "....-..-.. 00:00:00";
		}

		try {
			reTimeSubset.assign(strTimeFilter);
		} catch(std::regex_error & reerr) {
			_EXCEPTION2("Parse error in --timefilter regular expression \"%s\" (code %i)",
				strTimeFilter.c_str(), reerr.code());
		}
	}
#endif

	// Start time and end time for filtering
	Time timeStartTime;
	Time timeEndTime;

	// Time index across all files
	int iTime = 0;

	// Open output file
	FILE * fpout = fopen(strOutputFile.c_str(), "w");
	if (fpout == NULL) {
		_EXCEPTIONT("Error opening output file");
	}

	// Output header
	if (fOutputHeaders) {
		if (fOutputFullTimes) {
			fprintf(fpout, "time,%s\n", strOutputQuantities.c_str());
		} else {
			fprintf(fpout, "time_ix,%s\n", strOutputQuantities.c_str());
		}
	}

	// Loop through all files
	int iBlobIndex = 0;

	int iBlobOutputIndex = 0;
	int iBlobOutputTime = 0;

	for (int f = 0; f < nFiles; f++) {
		NcFileVector vecInFiles;
		vecInFiles.ParseFromString(vecInputFiles[f].c_str());

		if (vecInFiles.size() == 0) {
			_EXCEPTION1("Unable to open files in \"%s\"", vecInputFiles[f].c_str());
		}

		AnnounceStartBlock("File \"%s\"", vecInputFiles[f].c_str());

		// Parse --time_start and --time_end
		if ((f == 0) && ((strStartTime != "") || (strEndTime != ""))) {
			NcVar * varInTime = vecInFiles[0]->get_var("time");
			if (varInTime == NULL) {
				_EXCEPTION1("File \"%s\" does not contain variable \"time\"",
					vecInFiles.GetFilename(0).c_str());
			}

			std::string strTimeCalendar;
			NcAtt * attCalendar = varInTime->get_att("calendar");
			if (attCalendar == NULL) {
				Announce("Dataset \"time\" does not specify \"calendar\" attribute.  Assuming \"standard\".");
				strTimeCalendar = "standard";
			} else {
				strTimeCalendar = attCalendar->as_string(0);
			}

			Time::CalendarType caltype = Time::CalendarTypeFromString(strTimeCalendar);
			if (caltype == Time::CalendarUnknown) {
				_EXCEPTION1("Unknown calendar name \"%s\"; cannot determine number of days per year", strTimeCalendar.c_str());
			}

			if (strStartTime != "") {
				timeStartTime = Time(caltype);
				timeStartTime.FromFormattedString(strStartTime);
			}
			if (strEndTime != "") {
				timeEndTime = Time(caltype);
				timeEndTime.FromFormattedString(strEndTime);
			}
		}

		// Computed quantities associated with each blob
		AllTimedBlobQuantitiesMap mapAllQuantities;

		// Time objects for each time in this file
		NcTimeDimension vecFileTimes;

		// Load in file times
		ReadCFTimeDataFromNcFile(vecInFiles[0], vecInputFiles[f], vecFileTimes, true);
		int nLocalTimes = vecFileTimes.size();

		// Load in indicator variable and validate
		Variable & varBlobTag = varreg.Get(varixBlobTag);

		// Load in indicator variable and validate
		Variable * pvarWeight = NULL;
		if (varixWeight != InvalidVariableIndex) {
			pvarWeight = &(varreg.Get(varixWeight));
		}

		// Blob index data
		DataArray1D<int> dataIndex(grid.GetSize());

/*
		if (varIndicator == NULL) {
			_EXCEPTION1("Unable to load variable \"%s\"",
				strInputVariable.c_str());
		}
		if (varIndicator->num_dims() != 1 + grid.DimCount()) {
			_EXCEPTION2("Incorrect number of dimensions for \"%s\""
				" (%i expected)", strInputVariable.c_str(), 1 + grid.DimCount());
		}
		if (grid.DimCount() == 1) {
			if (varIndicator->get_dim(1)->size() != grid.GetSize()) {
				_EXCEPTION2("Variable size mismatch:  Grid size %lu, variable size %lu",
					grid.GetSize(), varIndicator->get_dim(1)->size());
			}
		} else if (grid.DimCount() == 2) {
			if ((varIndicator->get_dim(1)->size() != grid.m_nGridDim[0]) ||
			    (varIndicator->get_dim(2)->size() != grid.m_nGridDim[1])
			) {
				_EXCEPTION4("Variable size mismatch:  Grid size (%lu,%lu), variable size (%lu,%lu)",
					grid.m_nGridDim[0],
					grid.m_nGridDim[1],
					varIndicator->get_dim(1)->size(),
					varIndicator->get_dim(2)->size());
			}

		} else {
			_EXCEPTION();
		}
*/
		// Loop through all times
		int iFirstFileTime = iTime;
		for (int t = 0; t < nLocalTimes; t++, iTime++) {

#ifndef TEMPEST_NOREGEX
			if (strTimeFilter != "") {
				std::string strTime = vecFileTimes[t].ToString();
				std::smatch match;
				if (!std::regex_search(strTime, match, reTimeSubset)) {
					Announce("Time %s (skipping)", vecFileTimes[t].ToString().c_str());
					continue;
				}
			}
#endif
			if (strStartTime != "") {
				double dDeltaSeconds = timeStartTime - vecFileTimes[t];
				if (dDeltaSeconds > 0.0) {
					Announce("Time %s (before start time; skipping)",
						vecFileTimes[t].ToString().c_str());
					continue;
				}
			}
			if (strEndTime != "") {
				double dDeltaSeconds = vecFileTimes[t] - timeEndTime;
				if (dDeltaSeconds > 0.0) {
					Announce("Time %s (after end time; skipping)",
						vecFileTimes[t].ToString().c_str());
					continue;
				}
			}

			Announce("Time %s", vecFileTimes[t].ToString().c_str());

			// Set the time index
			vecInFiles.SetConstantTimeIx(t);

			// Load in the data
			varBlobTag.LoadGridData(varreg, vecInFiles, grid);
			DataArray1D<float> & dataIndex = varBlobTag.GetData();
			_ASSERT(dataIndex.GetRows() == grid.GetSize());

			// Load in the weight data (if specified)
			DataArray1D<float> * pdataWeight = NULL;
			if (pvarWeight != NULL) {
				pvarWeight->LoadGridData(varreg, vecInFiles, grid);
				pdataWeight = &(pvarWeight->GetData());
				_ASSERT(pdataWeight->GetRows() == grid.GetSize());
			}

			// If --findblobs then assign blob indices
			if (fFindBlobs) {
				std::set<int> setVisited;
				std::queue<int> queueToVisit;
				for (int i = 0; i < grid.GetSize(); i++) {
					if (dataIndex[i] == 0) {
						continue;
					}
					if (setVisited.find(i) != setVisited.end()) {
						continue;
					}

					iBlobIndex++;

					queueToVisit.push(i);
					while (!queueToVisit.empty()) {
						int ixNode = queueToVisit.front();
						queueToVisit.pop();
						if (setVisited.find(ixNode) != setVisited.end()) {
							continue;
						}
						setVisited.insert(ixNode);

						dataIndex[ixNode] = iBlobIndex;

						for (int k = 0; k < grid.m_vecConnectivity[ixNode].size(); k++) {
							int ixNeighbor = grid.m_vecConnectivity[ixNode][k];
							if (dataIndex[ixNeighbor] != 0) {
								queueToVisit.push(ixNeighbor);
							}
						}
					}
				}
			}

			// Load in all --sumvar data
			std::vector< DataArray1D<float> * > vecSumVarData;
			for (int v = 0; v < vecSumVarIx.size(); v++) {
				Variable & varSumVar = varreg.Get(vecSumVarIx[v]);
				varSumVar.LoadGridData(varreg, vecInFiles, grid);
				DataArray1D<float> & dataSumVar = varSumVar.GetData();
				vecSumVarData.push_back(&dataSumVar);
				_ASSERT(dataIndex.GetRows() == grid.GetSize());
			}

			// Last data index
			int iLastDataIndex = 0;

			// Iterator to BlobQuantities with iLastDataIndex and iTime
			TimedBlobQuantitiesMap::iterator iterBlobQuantities;

			// Loop over all locations
			for (int i = 0; i < grid.GetSize(); i++) {

				// Ignore non-blob data
				if (dataIndex[i] == 0) {
					continue;
				}

				// Check if iterator already points to correct data
				if (dataIndex[i] != iLastDataIndex) {

					// Iterator to TimedBlobQuantities with iLastDataIndex
					AllTimedBlobQuantitiesMap::iterator
						iterTimedBlobQuantities;

					// Get new iterator for this dataIndex
					iterTimedBlobQuantities =
						mapAllQuantities.find(
							dataIndex[i]);

					if (iterTimedBlobQuantities == mapAllQuantities.end()) {

						std::pair<AllTimedBlobQuantitiesMap::iterator,bool> pr =
							mapAllQuantities.insert(
								AllTimedBlobQuantitiesMap::value_type(
									dataIndex[i],
									TimedBlobQuantitiesMap()));

						if (pr.second == false) {
							_EXCEPTIONT("Map insertion failed");
						}
						iterTimedBlobQuantities = pr.first;
					}

					// Get the BlobQuantities at the current time
					TimedBlobQuantitiesMap & mapTimedBlobQuantities =
						iterTimedBlobQuantities->second;

					iterBlobQuantities =
						mapTimedBlobQuantities.find(iTime);

					if (iterBlobQuantities == mapTimedBlobQuantities.end()) {
						std::pair<TimedBlobQuantitiesMap::iterator,bool> pr =
							mapTimedBlobQuantities.insert(
								TimedBlobQuantitiesMap::value_type(
									iTime,
									BlobQuantities(vecSumVarIx.size())));

						if (pr.second == false) {
							_EXCEPTIONT("Map insertion failed");
						}
						iterBlobQuantities = pr.first;
					}

					// Update last data index
					iLastDataIndex = dataIndex[i];
				}

				// Associated BlobQuantities
				BlobQuantities & bq = iterBlobQuantities->second;

				// Insert point into array
				bq.box.insert(
					grid.m_dLat[i],
					LonRadToStandardRange(grid.m_dLon[i]));

				// Add blob area
				bq.dArea +=
					grid.m_dArea[i];

				// Add area-weighted 3D coordinates
				double dX, dY, dZ;
				RLLtoXYZ_Rad(grid.m_dLon[i], grid.m_dLat[i], dX, dY, dZ);
				bq.dAreaX += dX * grid.m_dArea[i];
				bq.dAreaY += dY * grid.m_dArea[i];
				bq.dAreaZ += dZ * grid.m_dArea[i];

				// Add area and variable-weighted 3D coordinates
				if (pdataWeight != NULL) {
					double dWt = grid.m_dArea[i] * (*pdataWeight)[i];
					bq.dWtArea += dWt;
					bq.dWtAreaX += dX * dWt;
					bq.dWtAreaY += dY * dWt;
					bq.dWtAreaZ += dZ * dWt;
				}

				// Add sum variables
				for (int v = 0; v < vecSumVarIx.size(); v++) {
					bq.dSumVars[v] += static_cast<double>((*(vecSumVarData[v]))[i]) * grid.m_dArea[i] * EarthRadius * EarthRadius;
				}
			}

			// Calculate weighted centroid
			if (pdataWeight != NULL) {
				for (auto & iterTimedBlobQuantities : mapAllQuantities) {
					auto iterBlobQuantities = iterTimedBlobQuantities.second.find(iTime);

					if (iterBlobQuantities != iterTimedBlobQuantities.second.end()) {
						BlobQuantities & bq = iterBlobQuantities->second;

						bq.dWtAreaX /= bq.dWtArea;
						bq.dWtAreaY /= bq.dWtArea;
						bq.dWtAreaZ /= bq.dWtArea;

						double dMag = sqrt(
							  bq.dWtAreaX * bq.dWtAreaX
							+ bq.dWtAreaY * bq.dWtAreaY
							+ bq.dWtAreaZ * bq.dWtAreaZ);

						bq.dWtAreaX /= dMag;
						bq.dWtAreaY /= dMag;
						bq.dWtAreaZ /= dMag;

						XYZtoRLL_Deg(bq.dWtAreaX, bq.dWtAreaY, bq.dWtAreaZ, bq.dWtCentLonDeg, bq.dWtCentLatDeg);
						//printf("%i %i %1.5f %1.5f\n", iterTimedBlobQuantities.first, iTime, bq.dWtCentLonDeg, bq.dWtCentLatDeg);
					}
				}
			}

			// If a two-pass calculation is needed then loop through all locations again
			if (fTwoPassCalculation) {
				for (int i = 0; i < grid.GetSize(); i++) {

					// Ignore non-blob data
					if (dataIndex[i] == 0) {
						continue;
					}

					// Check if iterator already points to correct data
					if (dataIndex[i] != iLastDataIndex) {

						// Iterator to TimedBlobQuantities with iLastDataIndex
						AllTimedBlobQuantitiesMap::iterator
							iterTimedBlobQuantities;

						// Get new iterator for this dataIndex
						iterTimedBlobQuantities =
							mapAllQuantities.find(
								dataIndex[i]);

						_ASSERT(iterTimedBlobQuantities != mapAllQuantities.end());

						// Get the BlobQuantities at the current time
						TimedBlobQuantitiesMap & mapTimedBlobQuantities =
							iterTimedBlobQuantities->second;

						iterBlobQuantities =
							mapTimedBlobQuantities.find(iTime);

						_ASSERT(iterBlobQuantities != mapTimedBlobQuantities.end());

						// Update last data index
						iLastDataIndex = dataIndex[i];
					}

					// Associated BlobQuantities
					BlobQuantities & bq = iterBlobQuantities->second;

					// Correlation matrix components
					//double dXs = DegToRad(bq.dWtCentLonDeg) - grid.m_dLon[i];
					//double dYs = DegToRad(bq.dWtCentLatDeg) - grid.m_dLat[i];

					double dXs;
					double dYs;
					StereographicProjection(
						DegToRad(bq.dWtCentLonDeg), DegToRad(bq.dWtCentLatDeg),
						grid.m_dLon[i], grid.m_dLat[i],
						dXs, dYs);

					//printf("%1.5f %1.5f\n", dXs, dYs);

					double dWt = grid.m_dArea[i] * (*pdataWeight)[i];

					bq.dCorrComp[0] += dWt * dXs * dXs;
					bq.dCorrComp[1] += dWt * dXs * dYs;
					bq.dCorrComp[2] += dWt * dYs * dYs;
				}
			}
		}

		// Output all BlobQuantities
		{
			Announce("Writing blob data");

			AllTimedBlobQuantitiesMap::iterator iterBlobs =
				mapAllQuantities.begin();

			for (; iterBlobs != mapAllQuantities.end(); iterBlobs++) {

				if (iterBlobs->second.size() == 0) {
					continue;
				}

				TimedBlobQuantitiesMap::iterator iterTimes =
					iterBlobs->second.begin();

				if (fOutputNodefile) {
					const Time & timeStart = vecFileTimes[iterTimes->first - iFirstFileTime];
					if (fOutputSeconds) {
						fprintf(fpout, "start\t%lu\t%i\t%i\t%i\t%05i\n",
							iterBlobs->second.size(),
							timeStart.GetYear(),
							timeStart.GetMonth(),
							timeStart.GetDay(),
							timeStart.GetSecond());
					} else {
						fprintf(fpout, "start\t%lu\t%i\t%i\t%i\t%i\n",
							iterBlobs->second.size(),
							timeStart.GetYear(),
							timeStart.GetMonth(),
							timeStart.GetDay(),
							timeStart.GetSecond() / 3600);
					}
				}

				if (iterBlobs->first != iBlobOutputIndex) {
					iBlobOutputTime = 0;
					iBlobOutputIndex = iterBlobs->first;
				}

				for (; iterTimes != iterBlobs->second.end(); iterTimes++) {

					if (!fOutputNodefile) {
						fprintf(fpout, "%i\t%i\t", iterBlobs->first, iBlobOutputTime);
					}
					iBlobOutputTime++;

					_ASSERT(iterTimes->first-iFirstFileTime < vecFileTimes.size());
					Time & timeCurrent = vecFileTimes[iterTimes->first-iFirstFileTime];

					if (fOutputNodefile) {
						fprintf(fpout, "\t0\t0");
					} else {
						if (fOutputFullTimes) {
<<<<<<< HEAD
							if (fOutputISOTimes) {
								fprintf(fpout, "%s", vecFileTimes[iterTimes->first - iFirstFileTime].ToString().c_str());
							} else {
								fprintf(fpout, "%s", vecFileTimes[iterTimes->first - iFirstFileTime].ToShortString().c_str());
							}
=======
							fprintf(fpout, "\"%s\"", vecFileTimes[iterTimes->first - iFirstFileTime].ToString().c_str());
>>>>>>> eb1c7df1
						} else {
							fprintf(fpout, "%i", iterTimes->first);
						}
					}

					// BlobQuantities for this blob at this timestep
					BlobQuantities & bq = iterTimes->second;

					// Bounding box coordinates
					double dLatDeg0 = RadToDeg(bq.box.lat[0]);
					double dLatDeg1 = RadToDeg(bq.box.lat[1]);
					double dLonDeg0 = RadToDeg(bq.box.lon[0]);
					double dLonDeg1 = RadToDeg(bq.box.lon[1]);

					// Calculate centroid
					double dCentX = bq.dAreaX / bq.dArea;
					double dCentY = bq.dAreaY / bq.dArea;
					double dCentZ = bq.dAreaZ / bq.dArea;

					double dCentMag =
						sqrt(dCentX * dCentX + dCentY * dCentY + dCentZ * dCentZ);

					if (dCentMag == 0.0) {
						dCentX = 0.0;
						dCentY = 0.0;
						dCentZ = 1.0;
					} else {
						dCentX /= dCentMag;
						dCentY /= dCentMag;
						dCentZ /= dCentMag;
					}

					double dCentLonDeg;
					double dCentLatDeg;
					XYZtoRLL_Deg(dCentX, dCentY, dCentZ, dCentLonDeg, dCentLatDeg);

					// Length and width using PCA method
					double dWtPCAWidthDeg = 0.0;
					double dWtPCALengthDeg = 0.0;
					if (bq.dCorrComp[0] != 0.0) {
						double dCorrComp0 = bq.dCorrComp[0] / bq.dWtArea;
						double dCorrComp1 = bq.dCorrComp[1] / bq.dWtArea;
						double dCorrComp2 = bq.dCorrComp[2] / bq.dWtArea;

						double dDisc = dCorrComp0 - dCorrComp2;
						dDisc = sqrt(4.0 * dCorrComp1 * dCorrComp1 + dDisc * dDisc);
						dWtPCALengthDeg = sqrt(0.5 * (dCorrComp0 + dCorrComp2 + dDisc));
						dWtPCAWidthDeg = sqrt(0.5 * (dCorrComp0 + dCorrComp2 - dDisc));

						dWtPCALengthDeg = RadToDeg(2.0 * atan(dWtPCALengthDeg));
						dWtPCAWidthDeg = RadToDeg(2.0 * atan(dWtPCAWidthDeg));
					}

					// Write standard outputs
					for (int i = 0; i < vecOutputVars.size(); i++) {

						// Minimum latitude
						if (vecOutputVars[i] == BlobQuantities::MinLat) {
							fprintf(fpout, "\t%1.6f", dLatDeg0);
						}

						// Maximum latitude
						if (vecOutputVars[i] == BlobQuantities::MaxLat) {
							fprintf(fpout, "\t%1.6f", dLatDeg1);
						}

						// Minimum longitude
						if (vecOutputVars[i] == BlobQuantities::MinLon) {
							fprintf(fpout, "\t%1.6f", dLonDeg0);
						}

						// Maximum longitude
						if (vecOutputVars[i] == BlobQuantities::MaxLon) {
							fprintf(fpout, "\t%1.6f", dLonDeg1);
						}

						// Mean latitude
						if (vecOutputVars[i] == BlobQuantities::MeanLat) {
							double dMidLatDeg = 0.5 * (dLatDeg0 + dLatDeg1);

							fprintf(fpout, "\t%1.6f", dMidLatDeg);
						}

						// Mean longitude
						if (vecOutputVars[i] == BlobQuantities::MeanLon) {
							double dMidLonDeg;
							if (dLonDeg0 <= dLonDeg1) {
								dMidLonDeg = 0.5 * (dLonDeg0 + dLonDeg1);
							} else {
								dMidLonDeg = 0.5 * (dLonDeg0 + dLonDeg1 + 360.0);
								if (dMidLonDeg > 360.0) {
									dMidLonDeg -= 360.0;
								}
							}

							fprintf(fpout, "\t%1.6f", dMidLonDeg);
						}

						// Centroid latitude
						if (vecOutputVars[i] == BlobQuantities::CentroidLat) {
							fprintf(fpout, "\t%1.6f", dCentLatDeg);
						}

						// Centroid longitude
						if (vecOutputVars[i] == BlobQuantities::CentroidLon) {
							fprintf(fpout, "\t%1.6f", dCentLonDeg);
						}

						// Area
						if (vecOutputVars[i] == BlobQuantities::Area) {
							fprintf(fpout, "\t%1.6e", bq.dArea * EarthRadius * EarthRadius);
						}

						// Weighted area
						if (vecOutputVars[i] == BlobQuantities::WtArea) {
							fprintf(fpout, "\t%1.6e", bq.dWtArea * EarthRadius * EarthRadius);
						}

						// Weighted centroid latitude
						if (vecOutputVars[i] == BlobQuantities::WtCentroidLat) {
							fprintf(fpout, "\t%1.6f", bq.dWtCentLatDeg);
						}

						// Weighted centroid longitude
						if (vecOutputVars[i] == BlobQuantities::WtCentroidLon) {
							fprintf(fpout, "\t%1.6f", bq.dWtCentLonDeg);
						}

						// Weighted Width
						if (vecOutputVars[i] == BlobQuantities::WtPCAWidth) {
							fprintf(fpout, "\t%1.6f", dWtPCAWidthDeg);
						}

						// Weighted Length
						if (vecOutputVars[i] == BlobQuantities::WtPCALength) {
							fprintf(fpout, "\t%1.6f", dWtPCALengthDeg);
						}
					}

					// Sum variables
					for (int v = 0; v < bq.dSumVars.size(); v++) {
						fprintf(fpout,"\t%1.6e", bq.dSumVars[v]);
					}

					// Times
					if (fOutputNodefile) {
						if (fOutputSeconds) {
							fprintf(fpout, "\t%i\t%i\t%i\t%05i",
								timeCurrent.GetYear(),
								timeCurrent.GetMonth(),
								timeCurrent.GetDay(),
								timeCurrent.GetSecond());
						} else {
							fprintf(fpout, "\t%i\t%i\t%i\t%i",
								timeCurrent.GetYear(),
								timeCurrent.GetMonth(),
								timeCurrent.GetDay(),
								timeCurrent.GetSecond() / 3600);
						}
					}

					// Endline
					fprintf(fpout, "\n");
				}
			}
		}
		AnnounceEndBlock("Done");
	}

	fclose(fpout);

	// Done
	AnnounceEndBlock("Done");

	AnnounceBanner();

} catch(Exception & e) {
	Announce(e.ToString().c_str());
}
}

///////////////////////////////////////////////////////////////////////////////
<|MERGE_RESOLUTION|>--- conflicted
+++ resolved
@@ -226,9 +226,6 @@
 	// Output the full times rather than time indexes
 	bool fOutputFullTimes;
 
-	// Output times in ISO format
-	bool fOutputISOTimes;
-
 	// Time filter
 	std::string strTimeFilter;
 
@@ -264,7 +261,6 @@
 		CommandLineBool(fOutputSeconds, "out_seconds");
 		CommandLineBool(fOutputHeaders, "out_headers");
 		CommandLineBool(fOutputFullTimes, "out_fulltime");
-		CommandLineBool(fOutputISOTimes, "out_isotime");
 		CommandLineString(strTimeFilter, "timefilter", "");
 		CommandLineString(strStartTime, "time_start", "");
 		CommandLineString(strEndTime, "time_end", "");
@@ -964,15 +960,7 @@
 						fprintf(fpout, "\t0\t0");
 					} else {
 						if (fOutputFullTimes) {
-<<<<<<< HEAD
-							if (fOutputISOTimes) {
-								fprintf(fpout, "%s", vecFileTimes[iterTimes->first - iFirstFileTime].ToString().c_str());
-							} else {
-								fprintf(fpout, "%s", vecFileTimes[iterTimes->first - iFirstFileTime].ToShortString().c_str());
-							}
-=======
 							fprintf(fpout, "\"%s\"", vecFileTimes[iterTimes->first - iFirstFileTime].ToString().c_str());
->>>>>>> eb1c7df1
 						} else {
 							fprintf(fpout, "%i", iterTimes->first);
 						}
